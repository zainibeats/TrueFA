--- conflicted
+++ resolved
@@ -1,31 +1,46 @@
-<<<<<<< HEAD
-# Byte-compiled / optimized / DLL files
-__pycache__/
-*.py[cod]
-*$py.class
+# Dependencies
+node_modules
+.pnp
+.pnp.js
 
-# C extensions
-*.so
+# Build outputs
+dist
+dist-electron
+build
 
-# Distribution / packaging
-.Python
-build/
-develop-eggs/
-dist/
-downloads/
-eggs/
-.eggs/
-lib/
-lib64/
-parts/
-sdist/
-var/
-wheels/
-share/python-wheels/
-*.egg-info/
-.installed.cfg
-*.egg
-MANIFEST
+# Testing
+coverage
+
+# Editor directories and files
+.vscode/*
+!.vscode/extensions.json
+.idea
+.DS_Store
+*.suo
+*.ntvs*
+*.njsproj
+*.sln
+*.sw?
+
+# Debug logs
+npm-debug.log*
+yarn-debug.log*
+yarn-error.log*
+.pnpm-debug.log*
+
+# Local env files
+.env*.local
+.env
+
+# Electron-builder output
+release
+
+# Logs
+logs
+*.log
+
+dist-ssr
+*.local
 
 # Test files
 qrtest.png
@@ -128,51 +143,44 @@
 *.sage.py
 
 # Environments
-=======
-# Dependencies
-node_modules
-.pnp
-.pnp.js
+.env
+.venv
+env/
+venv/
+ENV/
+env.bak/
+venv.bak/
 
-# Build outputs
-dist
-dist-electron
-build
+# Spyder project settings
+.spyderproject
+.spyproject
 
-# Testing
-coverage
+# Rope project settings
+.ropeproject
 
-# Editor directories and files
-.vscode/*
-!.vscode/extensions.json
-.idea
-.DS_Store
-*.suo
-*.ntvs*
-*.njsproj
-*.sln
-*.sw?
+# mkdocs documentation
+/site
 
-# Debug logs
-npm-debug.log*
-yarn-debug.log*
-yarn-error.log*
-.pnpm-debug.log*
+# mypy
+.mypy_cache/
+.dmypy.json
+dmypy.json
 
-# Local env files
-.env*.local
->>>>>>> 03292a44
-.env
+# Pyre type checker
+.pyre/
 
-# Electron-builder output
-release
+# pytype static type analyzer
+.pytype/
 
-# Logs
-logs
-*.log
+# Cython debug symbols
+cython_debug/
 
-dist-ssr
-*.local
+# VS Code
+.vscode/
 
-# Test files
-test-files/+# PyCharm
+#  JetBrains specific template is maintained in a separate JetBrains.gitignore that can
+#  be found at https://github.com/github/gitignore/blob/main/Global/JetBrains.gitignore
+#  and can be added to the global gitignore or merged into this file.  For a more nuclear
+#  option (not recommended) you can uncomment the following to ignore the entire idea folder.
+#.idea/